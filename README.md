# Google Analytics MCP Server

This repo contains the source code for running a local
[MCP](https://modelcontextprotocol.io) server that interacts with APIs for
[Google Analytics](https://support.google.com/analytics).

<<<<<<< HEAD
=======
## Tools :hammer_and_wrench:

The server uses the
[Google Analytics Admin API](https://developers.google.com/analytics/devguides/config/admin/v1)
and
[Google Analytics Data API](https://developers.google.com/analytics/devguides/reporting/data/v1)
to provide several
[Tools](https://modelcontextprotocol.io/docs/concepts/tools) for use with LLMs.

### Retrieve account and property information :orange_circle:

*   `get_account_summaries`: Retrieves information about the user's Google
    Analytics accounts and properties.
*   `get_property_details`: Returns details about a property.
*   `list_google_ads_links`: Returns a list of links to Google Ads accounts for
    a property.

### Run core reports :orange_book:

*   `run_report`: Run a Google Analytics report using the Data API.
*   `get_dimensions`: Retrieves Core Reporting Dimensions for a specific
    property, including its custom dimensions.
*   `get_metrics`: Retrieves Core Reporting Metrics for a specific property,
    including its custom dimensions.
*   `get_standard_dimensions`: Returns a list of standard dimensions.
*   `get_standard_metrics`: Returns a list of standard metrics.
*   `run_report_date_ranges_hints`: Provides hints about the expected values
    for the `date_ranges` argument for the `run_report` tool.
*   `run_report_metric_filter_hints`: Provides hints about the expected values
    for the metric_filter argument for the `run_report` and
    `run_realtime_report` tools.
*   `run_report_dimension_filter_hints`: Provides hints about the expected
    values for the dimension_filter argument for the `run_report` and
    `run_realtime_report` tools.

### Run realtime reports :hourglass_flowing_sand:

*   `run_realtime_report`: Run a Google Analytics realtime report using the
    Data API.
*   `get_realtime_dimensions`: Retrieves the list of realtime reporting
    dimensions.
*   `get_realtime_metrics`: Retrieves the list of realtime metrics.

>>>>>>> 9898d4df
## Setup instructions

Setup involves the following steps:

1.  Configure Python and install dependencies.
1.  Configure credentials for Google Analytics.
1.  Configure Gemini.

<<<<<<< HEAD
### Configure Python
=======
### Configure Python :snake:
>>>>>>> 9898d4df

Navigate to the `analytics-mcp` directory, then complete the following steps.

1.  Create a Python virtual environment in the `env` directory.

    ```shell
    python3 -m venv .venv
    ```

1.  Activate the virtual environment.

    ```shell
    source .venv/bin/activate
    ```

1.  Setup the project and its dependencies.

    ```shell
    pip install .
    ```


<<<<<<< HEAD
### Configure credentials
=======
### Configure credentials :key:
>>>>>>> 9898d4df

Configure your [Application Default Credentials
(ADC)](https://cloud.google.com/docs/authentication/provide-credentials-adc).
Make sure the credentials are for a user with access to your Google Analytics
accounts or properties.

<<<<<<< HEAD
Credentials must include a Google Analytics scope. We recommend using the
read-only scope:
=======
Credentials must include the Google Analytics read-only scope:
>>>>>>> 9898d4df

```
https://www.googleapis.com/auth/analytics.readonly
```

Here are some sample `gcloud` commands you might find useful:

* Set up ADC using user credentials and an OAuth web client after
  downloading the client JSON to `YOUR_WEB_CLIENT_JSON_FILE`.

  ```shell
  gcloud auth application-default login \
    --scopes https://www.googleapis.com/auth/analytics.readonly,https://www.googleapis.com/auth/cloud-platform \
    --client-id-file=YOUR_WEB_CLIENT_JSON_FILE
  ```

* Set up ADC using service account impersonation.

  ```shell
  gcloud auth application-default login \
    --impersonate-service-account=SERVICE_ACCOUNT_EMAIL \
    --scopes=https://www.googleapis.com/auth/analytics.readonly,https://www.googleapis.com/auth/cloud-platform
  ```

### Configure Gemini

1.  Install [Gemini
    CLI](https://github.com/google-gemini/gemini-cli/blob/main/docs/cli/index.md)
    or [Gemini Code
    Assist](https://marketplace.visualstudio.com/items?itemName=Google.geminicodeassist)

1.  Get a Gemini API key and set the `GEMINI_API_KEY` environment variable.

    ```shell
    export GEMINI_API_KEY=YOUR_GEMINI_API_KEY
    ```

1.  Create or edit the file at `~/.gemini/settings.json`, adding your server
    to the `mcpServers` list.

    Replace `PATH_TO_SERVER` with the complete path to the directory where you
    cloned this repo.

    ```
    {
      "mcpServers": {
        "analytics-mcp": {
          "command": "PATH_TO_SERVER/env/bin/python",
          "args": [
            "PATH_TO_SERVER/server.py"
          ],
          "env": {
            "MCP_DEBUG": "true"
          }
        }
      },
      "selectedAuthType": "gemini-api-key",
      "fileFiltering": {
        "enableRecursiveFileSearch": false
      }
    }
    ```

1.  **Optional:** Configure the `GOOGLE_APPLICATION_CREDENTIALS` environment
    variable in Gemini settings. You may want to do this if you always want to
    use a specific set of credentials, regardless of which Application Default
    Credentials are selected in your current environment.

    In `~/.gemini/settings.json`, add a `GOOGLE_APPLICATION_CREDENTIALS`
    attribute to the `env` object. Replace `PATH_TO_ADC_JSON` in the following
    example with the full path to the ADC JSON file you always want to use for
    your MCP server.

    ```
    {
      "mcpServers": {
        "analytics-mcp": {
          "command": "PATH_TO_SERVER/.venv/bin/python",
          "args": [
            "PATH_TO_SERVER/server.py"
          ],
          "env": {
            "MCP_DEBUG": "true",
            "GOOGLE_APPLICATION_CREDENTIALS": "PATH_TO_ADC_JSON"
          }
        }
      },
      "selectedAuthType": "gemini-api-key",
      "fileFiltering": {
        "enableRecursiveFileSearch": false
      }
    }
    ```

<<<<<<< HEAD
## Try it out
=======
## Try it out :lab_coat:
>>>>>>> 9898d4df

Launch Gemini Code Assist or Gemini CLI and type `/mcp`. You should see
`analytics-mcp` listed in the results.

Here are some sample prompts to get you started:

* Ask what the server can do:

  ```
  what can the analytics-mcp server do?
  ```

* Ask about a Google Analytics property

  ```
  Give me details about my Google Analytics property with 'xyz' in the name
  ```

* Prompt for analysis:

  ```
  what are the most popular events in my Google Analytics property in the last 180 days?
  ```

* Ask about signed-in users:

  ```
  were most of my users in the last 6 months logged in?
  ```

* Ask about property configuration:

  ```
  what are the custom dimensions and custom metrics in my property?
<<<<<<< HEAD
  ```
=======
  ```

## Contributing

Contributions welcome! See the [Contributing Guide](CONTRIBUTING.md).
>>>>>>> 9898d4df
<|MERGE_RESOLUTION|>--- conflicted
+++ resolved
@@ -4,8 +4,6 @@
 [MCP](https://modelcontextprotocol.io) server that interacts with APIs for
 [Google Analytics](https://support.google.com/analytics).
 
-<<<<<<< HEAD
-=======
 ## Tools :hammer_and_wrench:
 
 The server uses the
@@ -49,7 +47,6 @@
     dimensions.
 *   `get_realtime_metrics`: Retrieves the list of realtime metrics.
 
->>>>>>> 9898d4df
 ## Setup instructions
 
 Setup involves the following steps:
@@ -58,11 +55,7 @@
 1.  Configure credentials for Google Analytics.
 1.  Configure Gemini.
 
-<<<<<<< HEAD
-### Configure Python
-=======
 ### Configure Python :snake:
->>>>>>> 9898d4df
 
 Navigate to the `analytics-mcp` directory, then complete the following steps.
 
@@ -85,23 +78,14 @@
     ```
 
 
-<<<<<<< HEAD
-### Configure credentials
-=======
 ### Configure credentials :key:
->>>>>>> 9898d4df
 
 Configure your [Application Default Credentials
 (ADC)](https://cloud.google.com/docs/authentication/provide-credentials-adc).
 Make sure the credentials are for a user with access to your Google Analytics
 accounts or properties.
 
-<<<<<<< HEAD
-Credentials must include a Google Analytics scope. We recommend using the
-read-only scope:
-=======
 Credentials must include the Google Analytics read-only scope:
->>>>>>> 9898d4df
 
 ```
 https://www.googleapis.com/auth/analytics.readonly
@@ -196,11 +180,7 @@
     }
     ```
 
-<<<<<<< HEAD
-## Try it out
-=======
 ## Try it out :lab_coat:
->>>>>>> 9898d4df
 
 Launch Gemini Code Assist or Gemini CLI and type `/mcp`. You should see
 `analytics-mcp` listed in the results.
@@ -235,12 +215,8 @@
 
   ```
   what are the custom dimensions and custom metrics in my property?
-<<<<<<< HEAD
-  ```
-=======
   ```
 
 ## Contributing
 
-Contributions welcome! See the [Contributing Guide](CONTRIBUTING.md).
->>>>>>> 9898d4df
+Contributions welcome! See the [Contributing Guide](CONTRIBUTING.md).